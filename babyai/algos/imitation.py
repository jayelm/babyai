import copy
import gym
import time
import datetime
import numpy as np
import sys
import itertools
import torch
<<<<<<< HEAD
import torch.nn.functional as F
from babyai.evaluate import evaluate, evaluateProc
=======
from babyai.evaluate import evaluate, batch_evaluate
>>>>>>> daefe77c
import babyai.utils as utils
from babyai.rl import DictList
from babyai.model import ACModel
import multiprocessing
import os
import json
import logging


logger = logging.getLogger(__name__)

class ImitationLearning(object):
    def __init__(self, args):
        self.args = args

        utils.seed(self.args.seed)

        # args.env is a list in curriculum learning.
        if type(self.args.env) == list:
            self.env = [gym.make(item[0]) for item in self.args.env]

            self.train_demos = [utils.load_demos(utils.get_demos_path(demo_file, env, demos_origin, valid=False))[:episodes]
                                for env, demo_file, demos_origin, episodes in self.args.env]

            self.train_demos = [[demo[0] for demo in demos] for demos in self.train_demos]
            self.val_demos = [utils.load_demos(utils.get_demos_path(demo_file, env, demos_origin, valid=True))[:self.args.val_episodes]
                              for env, demo_file, demos_origin, _ in self.args.env]


            self.val_demos = [[demo[0] for demo in demos] for demos in self.val_demos]

            # If not using multiprocessing
            if 'num_procs' not in self.args or self.args.num_procs is None:
                self.eval_env = [gym.make(item[0]) for item in self.args.env]
                for env in self.eval_env:
                    env.seed(self.args.val_seed)

            else:
                self.eval_env = []
                for proc_id in range(self.args.num_procs):
                    envs = [gym.make(env_name[0]) for env_name in args.env]
                    for env in envs:
                        env.seed(self.args.val_seed+proc_id*1000)
                    self.eval_env.append(envs)

            # Environment created for calculating the mean reward during validation
            self.env = [gym.make(item[0]) for item in self.args.env]
            observation_space = self.env[0].observation_space
            action_space = self.env[0].action_space

        else:
            self.env = gym.make(self.args.env)

            demos_path = utils.get_demos_path(args.demos, args.env, args.demos_origin, valid=False)
            demos_path_valid = utils.get_demos_path(args.demos, args.env, args.demos_origin, valid=True)

            logger.info('loading demos')
            self.train_demos = utils.load_demos(demos_path)
            logger.info('loaded demos')
            if args.episodes:
                if args.episodes > len(self.train_demos):
                    raise ValueError("there are only {} train demos".format(len(self.train_demos)))
                self.train_demos = self.train_demos[:args.episodes]

            self.val_demos = utils.load_demos(demos_path_valid)
            if args.val_episodes > len(self.val_demos):
                logger.info('Using all the available {} demos to evaluate valid. accuracy'.format(len(self.val_demos)))
            self.val_demos = self.val_demos[:self.args.val_episodes]

            # Separating train offsets and train demos
            self.train_offsets = [item[1] for item in self.train_demos]
            self.train_demos = [item[0] for item in self.train_demos]
            self.val_demos = [item[0] for item in self.val_demos]
            observation_space = self.env.observation_space
            action_space = self.env.action_space

        if type(self.args.env) == list:
            named_envs = '_'.join([item[0] for item in self.args.env])
        else:
            named_envs = self.args.env

        # Define model name
        suffix = datetime.datetime.now().strftime("%y-%m-%d-%H-%M-%S")
        instr = self.args.instr_arch if self.args.instr_arch else "noinstr"
        mem = "mem" if not args.no_mem else "nomem"
        model_name_parts = {
            'envs': named_envs,
            'arch': args.arch,
            'instr': instr,
            'mem': mem,
            'seed': args.seed,
            'suffix': suffix}
        default_model_name = "{envs}_IL_{arch}_{instr}_{mem}_seed{seed}_{suffix}".format(**model_name_parts)
        self.model_name = self.args.model or default_model_name
        logger.info("the model name is  {}".format(self.model_name))
        self.args.model = self.model_name

        self.obss_preprocessor = utils.ObssPreprocessor(self.model_name, observation_space)

        # Define actor-critic model
        self.acmodel = utils.load_model(self.model_name, raise_not_found=False)
        if self.acmodel is None:
            self.acmodel = ACModel(self.obss_preprocessor.obs_space, action_space, args.image_dim, args.memory_dim,
                                   not self.args.no_instr, self.args.instr_arch, not self.args.no_mem, self.args.arch)
        else:
            logger.info("model loaded")

        self.acmodel.train()
        if torch.cuda.is_available():
            self.acmodel.cuda()

        self.optimizer = torch.optim.Adam(self.acmodel.parameters(), self.args.lr, eps=self.args.optim_eps)
        self.scheduler = torch.optim.lr_scheduler.StepLR(self.optimizer, step_size=100, gamma=0.9)

        self.device = torch.device("cuda" if torch.cuda.is_available() else "cpu")

        if not mem:
            self.flat_train_demos, self.flat_val_demos = [], []
            if type(self.args.env) == list:
                for demos in self.train_demos:
                    flat_demos = []
                    for dm in demos:
                        flat_demos += dm
                    flat_demos = np.array(flat_demos)
                    self.flat_train_demos.append(flat_demos)
                for demos in self.val_demos:
                    flat_demos = []
                    for dm in demos:
                        flat_demos += dm
                    flat_demos = np.array(flat_demos)
                    self.flat_val_demos.append(flat_demos)
            else:
                for demo in self.train_demos:
                    self.flat_train_demos += demo
                for demo in self.val_demos:
                    self.flat_val_demos += demo
                self.flat_train_demos = np.array(self.flat_train_demos)
                self.flat_val_demos = np.array(self.flat_val_demos)

    def run_epoch_norecur(self, flat_demos, is_training=False):
        flat_demos_t = copy.deepcopy(flat_demos)
        if is_training:
            np.random.shuffle(flat_demos_t)
        batch_size = min(self.args.batch_size, len(flat_demos_t))

        log = {"entropy": [], "policy_loss": [], "accuracy": []}
        offset = 0
        for j in range(len(flat_demos_t) // batch_size):
            flat_batch = flat_demos_t[offset:offset + batch_size, :]

            _log = self.run_epoch_norecur_one_batch(flat_batch, is_training=is_training)

            log["entropy"].append(_log["entropy"])
            log["policy_loss"].append(_log["policy_loss"])
            log["accuracy"].append(_log["accuracy"])

            offset += batch_size

        return log

    def run_epoch_norecur_one_batch(self, flat_batch, is_training=False):
        obs, action_true, done = flat_batch[:, 0], flat_batch[:, 1], flat_batch[:, 3]
        preprocessed_obs = self.obss_preprocessor(obs, device=self.device)

        action_true = torch.tensor([action for action in action_true], device=self.device, dtype=torch.long)
        memory = torch.zeros([self.args.batch_size, self.acmodel.memory_size], device=self.device)

        # Compute loss
        dist, _, memory = self.acmodel(preprocessed_obs, memory)

        entropy = dist.entropy().mean()

        policy_loss = -dist.log_prob(action_true).mean()

        action_pred = dist.probs.max(1, keepdim=True)[1]
        accuracy = float((action_pred == action_true.unsqueeze(1)).sum()) / self.args.batch_size

        loss = policy_loss - self.args.entropy_coef * entropy

        # Update actor-critic
        if is_training:
            self.optimizer.zero_grad()
            loss.backward()
            self.optimizer.step()

        log = {}
        log["entropy"] = float(entropy)
        log["policy_loss"] = float(policy_loss)
        log["accuracy"] = float(accuracy)
        return log

    def starting_indexes(self, num_frames):
        if num_frames % self.args.recurrence == 0:
            return np.arange(0, num_frames, self.args.recurrence)
        else:
            return np.arange(0, num_frames, self.args.recurrence)[:-1]

    def run_epoch_recurrence(self, demos, is_training=False):
        indices = list(range(len(demos)))
        if is_training:
            np.random.shuffle(indices)
        batch_size = min(self.args.batch_size, len(demos))
        offset = 0

        # Log dictionary
        log = {"entropy": [], "policy_loss": [], "accuracy": []}

        for batch_index in range(len(indices) // batch_size):
            batch = [demos[i] for i in indices[offset:offset+batch_size]]

            _log = self.run_epoch_recurrence_one_batch(batch, is_training=is_training)

            log["entropy"].append(_log["entropy"])
            log["policy_loss"].append(_log["policy_loss"])
            log["accuracy"].append(_log["accuracy"])

            offset += batch_size

        return log

    def run_epoch_recurrence_one_batch(self, batch, is_training=False):
        batch.sort(key=len, reverse=True)
        # Constructing flat batch and indices pointing to start of each demonstration
        flat_batch = []
        inds = [0]

        for demo in batch:
            flat_batch += demo
            inds.append(inds[-1] + len(demo))

        flat_batch = np.array(flat_batch)
        inds = inds[:-1]
        num_frames = len(flat_batch)

        mask = np.ones([len(flat_batch)], dtype=np.float64)
        mask[inds] = 0
        mask = torch.tensor(mask, device=self.device, dtype=torch.float).unsqueeze(1)

        # Observations, true action, values and done for each of the stored demostration
        obss, action_true, done = flat_batch[:, 0], flat_batch[:, 1], flat_batch[:, 3]
        action_true = torch.tensor([action for action in action_true], device=self.device, dtype=torch.long)

        # Memory to be stored
        memories = torch.zeros([len(flat_batch), self.acmodel.memory_size], device=self.device)
        memory = torch.zeros([self.args.batch_size, self.acmodel.memory_size], device=self.device)

        # Loop terminates when every observation in the flat_batch has been handled
        while True:
            # taking observations and done located at inds
            obs = obss[inds]
            done_step = done[inds]
            preprocessed_obs = self.obss_preprocessor(obs, device=self.device)
            with torch.no_grad():
                # taking the memory till the length of time_step_inds, as demos beyond that have already finished
                _, _, new_memory = self.acmodel(preprocessed_obs, memory[:len(inds), :])

            for i in range(len(inds)):
                # Copying to the memories at the corresponding locations
                memories[inds[i], :] = memory[i, :]

            memory[:len(inds), :] = new_memory

            # Updating inds, by removing those indices corresponding to which the demonstrations have finished
            inds = inds[:len(inds) - sum(done_step)]
            if len(inds) == 0:
                break

            # Incrementing the remaining indices
            inds = [index + 1 for index in inds]

        # Here, actual backprop upto args.recurrence happens
        final_loss = 0
        final_entropy, final_policy_loss, final_value_loss = 0, 0, 0

        indexes = self.starting_indexes(num_frames)
        memory = memories[indexes]
        accuracy = 0
        total_frames = len(indexes) * self.args.recurrence
        for _ in range(self.args.recurrence):
            obs = obss[indexes]
            preprocessed_obs = self.obss_preprocessor(obs, device=self.device)
            action_step = action_true[indexes]
            mask_step = mask[indexes]
            dist, value, memory = self.acmodel(preprocessed_obs, memory * mask_step)
            entropy = dist.entropy().mean()
            policy_loss = -dist.log_prob(action_step).mean()
            loss = policy_loss - self.args.entropy_coef * entropy
            action_pred = dist.probs.max(1, keepdim=True)[1]
            accuracy += float((action_pred == action_step.unsqueeze(1)).sum()) / total_frames
            final_loss += loss
            final_entropy += entropy
            final_policy_loss += policy_loss
            indexes += 1

        final_loss /= self.args.recurrence

        if is_training:
            self.optimizer.zero_grad()
            final_loss.backward()
            self.optimizer.step()

        log = {}
        log["entropy"] = float(final_entropy / self.args.recurrence)
        log["policy_loss"] = float(final_policy_loss / self.args.recurrence)
        log["accuracy"] = float(accuracy)

        return log

    def validate(self, episodes, verbose=True, use_procs=False, validating=False):
        # Seed needs to be reset for each validation, to ensure consistency
        utils.seed(self.args.val_seed)
        self.args.argmax = True
        if verbose:
            logger.info("Validating the model")

<<<<<<< HEAD
        if validating or not use_procs:
            if validating:
                envs = self.env if type(self.env) == list else [self.env]
            else:
                envs = self.eval_env

            agent = utils.load_agent(self.args, envs[0])
            # Setting the agent model to the current model
            # because ModelAgent places inputs on CPU, we have to move the model
            if torch.cuda.is_available():
                self.acmodel.cpu()

            agent.model = self.acmodel
            logs = []
            for env in envs:
                utils.seed(self.args.val_seed)
                env.seed(self.args.val_seed)
                logs += [evaluate(agent,env,episodes)]

            if torch.cuda.is_available():
                self.acmodel.cuda()

            if len(envs) == 1:
                assert len(logs) == 1
                return logs[0]

            return {tid : np.mean(log["return_per_episode"]) for tid, log in enumerate(logs)}

        elif use_procs:

            episodes_per_proc = episodes//self.args.num_procs

            agent = utils.load_agent(self.args, self.eval_env[0][0])
            agent.model = self.acmodel
            agents = [copy.deepcopy(agent)]*self.args.num_procs
            jobs = []

            manager = multiprocessing.Manager()
            return_dict = manager.dict()

            for index in range(self.args.num_procs):
                process = multiprocessing.Process(target=evaluateProc, args=(agents[index], self.eval_env[index], episodes_per_proc, return_dict, self.args.env, index))
                jobs.append(process)
                process.start()

            for job in jobs:
                job.join()
            rewards = {}
            index = 0

            for env_name in self.args.env:
                rewards[index] = np.mean([item[env_name[0]]["return_per_episode"] for item in return_dict.values()])

                index += 1

            return rewards

    def collect_returns(self):
        if torch.cuda.is_available():
            self.acmodel.cpu()
        mean_return = self.validate(episodes= self.args.eval_episodes, verbose=False, use_procs='num_procs' in self.args and self.args.num_procs is not None)
        if torch.cuda.is_available():
            self.acmodel.cuda()
        return mean_return
=======
        envs = self.env if type(self.env) == list else [self.env]
        agent = utils.load_agent(self.args, envs[0])
        agent.model = self.acmodel

        # because ModelAgent places inputs on CPU, we have to move the model
        agent.model.eval()
        logs = []
        for env_name in ([self.args.env] if isinstance(self.args.env, str) else self.args.env):
            logs += [batch_evaluate(agent, env_name, self.args.val_seed, self.args.val_episodes)]
        agent.model.train()
>>>>>>> daefe77c



    def train(self, train_demos, writer, csv_writer, status_path, header):
        # Load the status
        status = {'i': 0,
                  'num_frames': 0,
                  'patience': 0}
        if os.path.exists(status_path):
            with open(status_path, 'r') as src:
                status = json.load(src)

        # If the batch size is larger than the number of demos, we need to lower the batch size
        if self.args.batch_size > len(train_demos):
            self.args.batch_size = len(train_demos)
            logger.info("Batch size too high. Setting it to the number of train demos ({})".format(len(train_demos)))

        # Model saved initially to avoid "Model not found Exception" during first validation step
        utils.save_model(self.acmodel, self.model_name)

        # best mean return to keep track of performance on validation set
        best_mean_return, patience, i = 0, 0, 0
        total_start_time = time.time()

        while True:
            # Do not learn if using a pre-trained model that already lost patience
            if status['patience'] > self.args.patience:
                break

            status['i'] += 1
            i = status['i']
            update_start_time = time.time()

            # Learning rate scheduler
            self.scheduler.step()

            if not self.args.no_mem:
                log = self.run_epoch_recurrence(train_demos, is_training=True)
                total_len = sum([len(item) for item in train_demos])
            else:
                log = self.run_epoch_norecur(train_demos, is_training=True)
                total_len = len(train_demos)
            status['num_frames'] += total_len

            update_end_time = time.time()

            # Print logs
            if status['i'] % self.args.log_interval == 0:
                total_ellapsed_time = int(time.time() - total_start_time)

                fps = total_len / (update_end_time - update_start_time)
                duration = datetime.timedelta(seconds=total_ellapsed_time)

                for key in log:
                    log[key] = np.mean(log[key])

                train_data = [status['i'], status['num_frames'], fps, total_ellapsed_time,
                              log["entropy"], log["policy_loss"], log["accuracy"]]

                logger.info(
                    "U {} | F {:06} | FPS {:04.0f} | D {} | H {:.3f} | pL {: .3f} | A {: .3f}".format(*train_data))

                # Log the gathered data only when we don't evaluate the validation metrics. It will be logged anyways
                # afterwards when status['i'] % self.args.validation_interval == 0
                if status['i'] % self.args.validation_interval != 0:
                    # instantiate a validation_log with empty strings when no validation is done
                    validation_data = [''] * len([key for key in header if 'valid' in key])
                    assert len(header) == len(train_data + validation_data)
                    if self.args.tb:
                        for key, value in zip(header, train_data):
                            writer.add_scalar(key, float(value), status['num_frames'])
                    if self.args.csv:
                        csv_writer.writerow(train_data + validation_data)

                    with open(status_path, 'w') as dst:
                        json.dump(status, dst)

            if status['i'] % self.args.validation_interval == 0:

                valid_log = self.validate(self.args.val_episodes,validating=True)
                mean_return = np.mean(valid_log['return_per_episode'])
                success_rate = np.mean([1 if r > 0 else 0 for r in valid_log['return_per_episode']])

                if not self.args.no_mem:
                    val_log = self.run_epoch_recurrence(self.val_demos)
                else:
                    val_log = self.run_epoch_norecur(self.flat_val_demos)
                validation_accuracy = np.mean(val_log["accuracy"])


                if status['i'] % self.args.log_interval == 0:
                    validation_data = [validation_accuracy, mean_return, success_rate]
                    logger.info("Validation: A {: .3f} | R {: .3f} | S {: .3f}".format(*validation_data))

                    assert len(header) == len(train_data + validation_data)
                    if self.args.tb:
                        for key, value in zip(header, train_data + validation_data):
                            writer.add_scalar(key, float(value), status['num_frames'])
                    if self.args.csv:
                        csv_writer.writerow(train_data + validation_data)

                if mean_return > best_mean_return:
                    best_mean_return = mean_return
                    status['patience'] = 0
                    with open(status_path, 'w') as dst:
                        json.dump(status, dst)
                    # Saving the model
                    logger.info("Saving best model")

                    self.obss_preprocessor.vocab.save()
                    if torch.cuda.is_available():
                        self.acmodel.cpu()
                    utils.save_model(self.acmodel, self.model_name)
                    if torch.cuda.is_available():
                        self.acmodel.cuda()
                else:
                    logger.info("Losing Patience")

                    status['patience'] += 1
                    with open(status_path, 'w') as dst:
                        json.dump(status, dst)<|MERGE_RESOLUTION|>--- conflicted
+++ resolved
@@ -6,12 +6,7 @@
 import sys
 import itertools
 import torch
-<<<<<<< HEAD
-import torch.nn.functional as F
-from babyai.evaluate import evaluate, evaluateProc
-=======
-from babyai.evaluate import evaluate, batch_evaluate
->>>>>>> daefe77c
+from babyai.evaluate import evaluate, batch_evaluate, evaluateProc
 import babyai.utils as utils
 from babyai.rl import DictList
 from babyai.model import ACModel
@@ -327,7 +322,6 @@
         if verbose:
             logger.info("Validating the model")
 
-<<<<<<< HEAD
         if validating or not use_procs:
             if validating:
                 envs = self.env if type(self.env) == list else [self.env]
@@ -335,17 +329,19 @@
                 envs = self.eval_env
 
             agent = utils.load_agent(self.args, envs[0])
-            # Setting the agent model to the current model
+           
             # because ModelAgent places inputs on CPU, we have to move the model
             if torch.cuda.is_available():
                 self.acmodel.cpu()
-
+            
+            # Setting the agent model to the current model
             agent.model = self.acmodel
+            
+            agent.model.eval()
             logs = []
-            for env in envs:
-                utils.seed(self.args.val_seed)
-                env.seed(self.args.val_seed)
-                logs += [evaluate(agent,env,episodes)]
+            for env_name in ([self.args.env] if isinstance(self.args.env, str) else self.args.env):
+                logs += [batch_evaluate(agent, env_name, self.args.val_seed, self.args.val_episodes)]
+            agent.model.train()
 
             if torch.cuda.is_available():
                 self.acmodel.cuda()
@@ -392,18 +388,7 @@
         if torch.cuda.is_available():
             self.acmodel.cuda()
         return mean_return
-=======
-        envs = self.env if type(self.env) == list else [self.env]
-        agent = utils.load_agent(self.args, envs[0])
-        agent.model = self.acmodel
-
-        # because ModelAgent places inputs on CPU, we have to move the model
-        agent.model.eval()
-        logs = []
-        for env_name in ([self.args.env] if isinstance(self.args.env, str) else self.args.env):
-            logs += [batch_evaluate(agent, env_name, self.args.val_seed, self.args.val_episodes)]
-        agent.model.train()
->>>>>>> daefe77c
+        
 
 
 
