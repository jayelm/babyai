#!/usr/bin/env python3

"""
Generate a set of agent demonstrations.

The agent can either be a trained model or the heuristic expert (bot).

Demonstration generation can take a long time, but it can be parallelized
if you have a cluster at your disposal. Provide a script that launches
make_agent_demos.py at your cluster as --job-script and the number of jobs as --jobs.


"""

import argparse
import gym
import logging
import sys
import subprocess
import os
import time
import numpy as np
import blosc
import torch

import babyai.utils as utils

# Parse arguments

parser = argparse.ArgumentParser(formatter_class=argparse.ArgumentDefaultsHelpFormatter)
parser.add_argument("--env", required=True,
                    help="name of the environment to be run (REQUIRED)")
parser.add_argument("--model", default='BOT',
                    help="name of the trained model (REQUIRED)")
parser.add_argument("--demos", default=None,
                    help="path to save demonstrations (based on --model and --origin by default)")
parser.add_argument("--episodes", type=int, default=1000,
                    help="number of episodes to generate demonstrations for")
parser.add_argument("--valid-episodes", type=int, default=512,
                    help="number of validation episodes to generate demonstrations for")
parser.add_argument("--seed", type=int, default=0,
                    help="start random seed")
parser.add_argument("--argmax", action="store_true", default=False,
                    help="action with highest probability is selected")
parser.add_argument("--log-interval", type=int, default=100,
                    help="interval between progress reports")
parser.add_argument("--save-interval", type=int, default=10000,
                    help="interval between demonstrations saving")
parser.add_argument("--filter-steps", type=int, default=0,
                    help="filter out demos with number of steps more than filter-steps")
parser.add_argument("--on-exception", type=str, default='warn', choices=('warn', 'crash'),
                    help="How to handle exceptions during demo generation")

parser.add_argument("--job-script", type=str, default=None,
                    help="The script that launches make_agent_demos.py at a cluster.")
parser.add_argument("--jobs", type=int, default=0,
                    help="Split generation in that many jobs")

args = parser.parse_args()
logger = logging.getLogger(__name__)

# Set seed for all randomness sources


def print_demo_lengths(demos):
    num_frames_per_episode = [len(demo[2]) for demo in demos]
    logger.info('Demo length: {:.3f}+-{:.3f}'.format(
        np.mean(num_frames_per_episode), np.std(num_frames_per_episode)))


def generate_demos(n_episodes, valid, seed, shift=0):
    utils.seed(seed)

    # Generate environment
    env = gym.make(args.env)

    agent = utils.load_agent(env, args.model, args.demos, 'agent', args.argmax, args.env)
    demos_path = utils.get_demos_path(args.demos, args.env, 'agent', valid)
    demos = []

    checkpoint_time = time.time()

    just_crashed = False
    while True:
        if len(demos) == n_episodes:
            break

        done = False
        if just_crashed:
            logger.info("reset the environment to find a mission that the bot can solve")
            env.reset()
        else:
            env.seed(seed + len(demos))
        obs = env.reset()
        agent.on_reset()

        actions = []
        mission = obs["mission"]
        images = []
        directions = []

        try:
            while not done:
                action = agent.act(obs)['action']
                if isinstance(action, torch.Tensor):
                    action = action.item()
                new_obs, reward, done, _ = env.step(action)
                agent.analyze_feedback(reward, done)

                actions.append(action)
                images.append(obs['image'])
                directions.append(obs['direction'])

                obs = new_obs
            if reward > 0 and (args.filter_steps == 0 or len(images) <= args.filter_steps):
                demos.append((mission, blosc.pack_array(np.array(images)), directions, actions))
                just_crashed = False

            if reward == 0:
                if args.on_exception == 'crash':
                    raise Exception("mission failed, the seed is {}".format(seed + len(demos)))
<<<<<<< HEAD
                logger.info("mission failed, seed {}".format(seed + len(demos)))
        except Exception:
=======
                just_crashed = True
                logger.info("mission failed")
        except (Exception, AssertionError):
>>>>>>> b12430fb
            if args.on_exception == 'crash':
                raise
            just_crashed = True
            logger.exception("error while generating demo #{}".format(len(demos)))
            continue

        if len(demos) and len(demos) % args.log_interval == 0:
            now = time.time()
            demos_per_second = args.log_interval / (now - checkpoint_time)
            to_go = (n_episodes - len(demos)) / demos_per_second
            logger.info("demo #{}, {:.3f} demos per second, {:.3f} seconds to go".format(
                len(demos) - 1, demos_per_second, to_go))
            checkpoint_time = now

        # Save demonstrations

        if args.save_interval > 0 and len(demos) < n_episodes and len(demos) % args.save_interval == 0:
            logger.info("Saving demos...")
            utils.save_demos(demos, demos_path)
            logger.info("{} demos saved".format(len(demos)))
            # print statistics for the last 100 demonstrations
            print_demo_lengths(demos[-100:])


    # Save demonstrations
    logger.info("Saving demos...")
    utils.save_demos(demos, demos_path)
    logger.info("{} demos saved".format(len(demos)))
    print_demo_lengths(demos[-100:])


def generate_demos_cluster():
    demos_per_job = args.episodes // args.jobs
    demos_path = utils.get_demos_path(args.demos, args.env, 'agent')
    job_demo_names = [os.path.realpath(demos_path + '.shard{}'.format(i))
                     for i in range(args.jobs)]
    for demo_name in job_demo_names:
        job_demos_path = utils.get_demos_path(demo_name)
        if os.path.exists(job_demos_path):
            os.remove(job_demos_path)

    command = [args.job_script]
    command += sys.argv[1:]
    for i in range(args.jobs):
        cmd_i = list(map(str,
            command
              + ['--seed', args.seed + i * demos_per_job]
              + ['--demos', job_demo_names[i]]
              + ['--episodes', demos_per_job]
              + ['--jobs', 0]
              + ['--valid-episodes', 0]))
        logger.info('LAUNCH COMMAND')
        logger.info(cmd_i)
        output = subprocess.check_output(cmd_i)
        logger.info('LAUNCH OUTPUT')
        logger.info(output.decode('utf-8'))

    job_demos = [None] * args.jobs
    while True:
        jobs_done = 0
        for i in range(args.jobs):
            if job_demos[i] is None or len(job_demos[i]) < demos_per_job:
                try:
                    logger.info("Trying to load shard {}".format(i))
                    job_demos[i] = utils.load_demos(utils.get_demos_path(job_demo_names[i]))
                    logger.info("{} demos ready in shard {}".format(
                        len(job_demos[i]), i))
                except Exception:
                    logger.exception("Failed to load the shard")
            if job_demos[i] and len(job_demos[i]) == demos_per_job:
                jobs_done += 1
        logger.info("{} out of {} shards done".format(jobs_done, args.jobs))
        if jobs_done == args.jobs:
            break
        logger.info("sleep for 60 seconds")
        time.sleep(60)

    # Training demos
    all_demos = []
    for demos in job_demos:
        all_demos.extend(demos)
    utils.save_demos(all_demos, demos_path)


logging.basicConfig(level='INFO', format="%(asctime)s: %(levelname)s: %(message)s")
logger.info(args)
# Training demos
if args.jobs == 0:
    generate_demos(args.episodes, False, args.seed)
else:
    generate_demos_cluster()
# Validation demos
if args.valid_episodes:
    generate_demos(args.valid_episodes, True, int(1e9))<|MERGE_RESOLUTION|>--- conflicted
+++ resolved
@@ -119,14 +119,9 @@
             if reward == 0:
                 if args.on_exception == 'crash':
                     raise Exception("mission failed, the seed is {}".format(seed + len(demos)))
-<<<<<<< HEAD
-                logger.info("mission failed, seed {}".format(seed + len(demos)))
-        except Exception:
-=======
                 just_crashed = True
                 logger.info("mission failed")
         except (Exception, AssertionError):
->>>>>>> b12430fb
             if args.on_exception == 'crash':
                 raise
             just_crashed = True
