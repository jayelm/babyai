# Baby AI Game

[![Build Status](https://travis-ci.org/maximecb/baby-ai-game.svg?branch=master)](https://travis-ci.org/maximecb/baby-ai-game)

Prototype of a game where a reinforcement learning agent is trained through natural language instructions. This is a research project based at [MILA](https://mila.quebec/en/).

## Installation

Requirements:
- Python 3.5+
- OpenAI gym
- NumPy
- PyQT5
- PyTorch 0.4+

Start by manually installing PyTorch. See the [PyTorch website](http://pytorch.org/)
for installation instructions specific to your platform.

Then, clone this repository and install the other dependencies with `pip3`:

```
git clone https://github.com/maximecb/baby-ai-game.git
cd baby-ai-game
pip3 install --process-dependency-links --editable .
```

<<<<<<< HEAD
#### For this branch specifically

After installing minigrid and baby-ai-game (necessary to access the levels), you need to install [pytorch-a2c-ppo](https://github.com/lcswillems/pytorch-a2c-ppo)

```
git clone https://github.com/lcswillems/pytorch-a2c-ppo.git
cd pytorch-a2c-ppo
pip3 install -e torch_rl
cd ..
```

To train an RL agent, you can do:
```
cd baby-ai-game
cd rl
python -m scripts.train_rl --env BabyAI-OpenDoorColor-v0 --algo ppo
```
More options available in [`train.py`](rl/scripts/train.py)

By default, models and logs are stored in the `storage` folder. You can define a different folder in the environment variable `torch_rl_storage_dir`.

### For conda users
=======
### Installation using Conda (Alternative Method)
>>>>>>> 7c5f00ed

If you are using conda, you can create a `babyai` environment with all the dependencies by running:

```
conda env create -f environment.yaml
```

Having done that, you can either add `baby-ai-game` and `gym-minigrid` in your `$PYTHONPATH` or install them in the development mode as suggested above.

## Structure of the Codebase

The `levels` directory will contain all the code relevant to the generation of levels and missions. Essentially, this implements the test task for the Baby AI Game. This is an importable module which people can use on its own to perform experiments.

The `agents` directory will contain a default implementation of one or more agents to be evaluated on the baby AI game. This should also be importable as an independent module. Each agent will need to support methods to be provided teaching inputs using pointing and naming, as well as demonstrations.

In `pytorch_rl`, there is an implementation of the A2C, PPO and ACKTR reinforcement learning algorithms. This is a custom fork of [this repository](https://github.com/ikostrikov/pytorch-a2c-ppo-acktr) which has been adapted to work with the `gym-minigrid` environment. This RL implementation has issues and will hopefully be replaced by a better one soon. One important problem, for instance, is that it is not importable as a module.

The `gui.py` script implements a template of a user interface for interactive human teaching. The version found in the master branch allows you to control the agent manually with the arrow keys, but it is not currently connected to any model or teaching code. Currently, most experiments are done offline, without a user interface.

## Instructions for Committers

To contribute to this project, you should first create your own fork, and remember to periodically [sync changes from this repository](https://stackoverflow.com/questions/7244321/how-do-i-update-a-github-forked-repository). You can then create [pull requests](https://yangsu.github.io/pull-request-tutorial/) for modifications you have made. Your changes will be tested and reviewed before they are merged into this repository. If you are not familiar with forks and pull requests, I recommend doing a Google or YouTube search to find many useful tutorials on the issue. Knowing how to use git and GitHub effectively are valuable skills for any programmer.

If you have found a bug, or would like to request a change or improvement
to the grid world environment or user interface, please
[open an issue](https://github.com/maximecb/baby-ai-game/issues)
on this repository. For bug reports, please paste complete error messages and describe your system configuration (are you running on Mac, Linux?).

## Usage

To run the interactive UI application:

```
./main.py
```

The environment being run can be selected with the `--env-name` option, eg:

```
./main.py --env-name MiniGrid-Fetch-8x8-N3-v0
```

Basic reinforcement learning code is provided in the `pytorch_rl` subdirectory.
You can perform training using the A2C algorithm with:

```
python3 pytorch_rl/main.py --env-name MiniGrid-Empty-6x6-v0 --no-vis --num-processes 48 --algo a2c
```

In order to Use the teacher environment with pytorch_rl, use the following command :
```
python3 pytorch_rl/main.py --env-name MultiRoom-Teacher --no-vis --num-processes 48 --algo a2c
```

Note: the pytorch_rl code is a custom fork of [this repository](https://github.com/ikostrikov/pytorch-a2c-ppo-acktr),
which was modified to work with this environment.

To see the available environments and their implementation, please have a look at
the [gym_minigrid](https://github.com/maximecb/gym-minigrid) repository.

### Usage at MILA

If you connect to the lab machines by ssh-ing, make sure to use `ssh -X` in order to see the game window. This will work even for a chain of ssh connections, as long as you use `ssh -X` at all intermediate steps. If you use screen, set `$DISPLAY` variable manually inside each of your screen terminals. You can find the right value for `$DISPLAY` by detaching from you screen first (`Ctrl+A+D`) and then running `echo $DISPLAY`.

The code does not work in conda, install everything with `pip install --user`.

### Troubleshooting

If you run into error messages relating to OpenAI gym or PyQT, it may be that the version of those libraries that you have installed is incompatible. You can try upgrading specific libraries with pip3, eg: `pip3 install --upgrade gym`. If the problem persists, please [open an issue](https://github.com/maximecb/baby-ai-game/issues) on this repository and paste a *complete* error message, along with some information about your platform (are you running Windows, Mac, Linux? Are you running this on a MILA machine?).

## About this Project

The Baby AI Game is a game in which an agent existing in a simulated world
will be trained to complete task through reinforcement learning as well
as interactions from one or more human teachers. These interactions will take
the form of natural language, and possibly other feedback, such as human
teachers manually giving rewards to the agent, or pointing towards
specific objects in the game using the mouse.

Two of the main goals of the project are to explore ways in which deep learning can take
inspiration from human learning (ie: how human babies learn), and to research AI learning
with humans in the loop. In particular, language learning,
as well as teaching agents to complete actions spanning many (eg: hundreds)
of time steps, or macro-actions composed of multiple micro-actions, are
still open research problems.

Some possible approaches to be explored in this project include meta-learning
and curriculum learning, the use of intrinsic motivation (curiosity), and
the use of pretraining to give agents a small core of built-in knowledge to
allow them to learn from human agents. With respect to built-in knowledge,
Yoshua Bengio believes that the ability for agents to understand pointing
gestures in combination with language may be key.

You can find here a presentation of the project: [Baby AI Summary](https://docs.google.com/document/d/1WXY0HLHizxuZl0GMGY0j3FEqLaK1oX-66v-4PyZIvdU)

A work-in-progress review of related work can be found [here](https://www.overleaf.com/13480997qqsxybgstxhg#/52042269/)

## The levels

### OpenRedDoor

- Environment: The agent is placed in a room with a door.
- Instruction: Open the red door
- Evaluate: image understanding
- Level id: `BabyAI-OpenRedDoor-v0`

<p align="center"><img src="media/OpenRedDoor.png" width="250"></p>

### OpenDoor

- Environment: The agent is placed in a room with 4 different doors. The environment is done when the instruction is executed in the regular mode or when a door is opened in the `debug` mode.
- Instruction: Open a door of:
    - a given color or location in `OpenDoor`
    - a given color in `OpenDoorColor`
    - a given location in `OpenDoorLoc`
- Evaluate: image & text understanding, memory in `OpenDoor` and `OpenDoorLoc`
- Level id:
    - `BabyAI-OpenDoor-v0`
    - `BabyAI-OpenDoorDebug-v0`
    - `BabyAI-OpenDoorColor-v0`
    - `BabyAI-OpenDoorColorDebug-v0`
    - `BabyAI-OpenDoorLoc-v0`
    - `BabyAI-OpenDoorLocDebug-v0`

<p align="center"><img src="media/OpenDoor.png" width="250"></p>

### GoToObjDoor

- Environment: The agent is placed in a room with 4 different doors and 5 different objects.
- Instruction: Go to an object or a door of a given type and color
- Evaluate: image & text understanding
- Level id: `BabyAI-GoToObjDoor-v0`

<p align="center"><img src="media/GoToObjDoor.png" width="250"></p>

### ActionObjDoor

- Environment: The agent is placed in a room with 4 different doors and 5 different objects.
- Instruction: [Pick up an object] or [go to an object or door] or [open a door]
- Evaluate: image & text understanding
- Level id: `BabyAI-ActionObjDoor-v0`

<p align="center"><img src="media/ActionObjDoor.png" width="250"></p>

### Unlock

- Environment: The agent is placed in a room with a key and a locked door. The room has either no distractors in `Unlock` or 3 distractors in `UnlockDist`.
- Instruction: Open the door
- Evaluate: image understanding, memory in `UnlockDist`
- Level id:
    - `BabyAI-Unlock-v0`
    - `BabyAI-UnlockDist-v0`

<p align="center">
    <img src="media/Unlock.png" width="250">
    <img src="media/UnlockDist.png" width="250">
</p>

### UnlockPickup

- Environment: The agent is placed in a room with a key and a locked door. The door opens onto a room with a box. Rooms have either no distractors in `UnlockPickup` or 4 distractors in `UnlockPickupDist`.
- Instruction: Pick up an object of a given type and color
- Evaluate: image understanding, memory in `UnlockPickupDist`
- Level id: `BabyAI-UnlockPickup-v0`, `BabyAI-UnlockPickupDist-v0`

<p align="center">
    <img src="media/UnlockPickup.png" width="250">
    <img src="media/UnlockPickupDist.png" width="250">
</p>

### BlockedUnlockPickup

- Environment: The agent is placed in a room with a key and a locked door. The door is blocked by a ball. The door opens onto a room with a box.
- Instruction: Pick up the box
- Evaluate: image understanding
- Level id: `BabyAI-BlockedUnlockPickup-v0`

<p align="center"><img src="media/BlockedUnlockPickup.png" width="250"></p>

### UnlockToUnlock

- Environment: The agent is placed in a room with a key of color A and two doors of color A and B. The door of color A opens onto a room with a key of color B. The door of color B opens onto a room with a ball.
- Instruction: Pick up the ball
- Evaluate: image understanding
- Level id: `BabyAI-UnlockToUnlock-v0`

<p align="center"><img src="media/UnlockToUnlock.png" width="250"></p>

### KeyInBox

- Environment: The agent is placed in a room with a box containing a key and a locked door.
- Instruction: Open the door
- Evaluate: image understanding
- Level id: `BabyAI-KeyInBox-v0`

<p align="center"><img src="media/KeyInBox.png" width="250"></p>

### PickupDist

- Environment: The agent is placed in a room with 5 objects. The environment is done when the instruction is executed in the regular mode or when any object is picked in the `debug` mode.
- Instruction: Pick up an object of a given type and color
- Evaluate: image & text understanding
- Level id:
    - `BabyAI-PickupDist-v0`
    - `BabyAI-PickupDistDebug-v0`

<p align="center"><img src="media/PickupDist.png" width="250"></p>

### PickupAbove

- Environment: The agent is placed in the middle room. An object is placed in the top-middle room.
- Instruction: Pick up an object of a given type and color
- Evaluate: image & text understanding, memory
- Level id: `BabyAI-PickupAbove-v0`

<p align="center"><img src="media/PickupAbove.png" width="250"></p>

### OpenRedBlueDoors

- Environment: The agent is placed in a room with a red door and a blue door facing each other. The environment is done when the instruction is executed in the regular mode or when the blue door is opened in the `debug` mode.
- Instruction: Open the red door then open the blue door
- Evaluate: image understanding, memory
- Level id:
    - `BabyAI-OpenRedBlueDoors-v0`
    - `BabyAI-OpenRedBlueDoorsDebug-v0`

<p align="center"><img src="media/OpenRedBlueDoors.png" width="250"></p>

### OpenTwoDoors

- Environment: The agent is placed in a room with a red door and a blue door facing each other. The environment is done when the instruction is executed in the regular mode or when the second door is opened in the `debug` mode.
- Instruction: Open the door of color X then open the door of color Y
- Evaluate: image & text understanding, memory
- Level id:
    - `BabyAI-OpenTwoDoors-v0`
    - `BabyAI-OpenTwoDoorsDebug-v0`

<p align="center"><img src="media/OpenTwoDoors.png" width="250"></p>

### FindObj

- Environment: The agent is placed in the middle room. An object is placed in one of the rooms. Rooms have a size of 5 in `FindObjS5`, 6 in `FindObjS6` or 7 in `FindObjS7`.
- Instruction: Pick up an object of a given type and color
- Evaluate: image understanding, memory
- Level id:
    - `BabyAI-FindObjS5-v0`
    - `BabyAI-FindObjS6-v0`
    - `BabyAI-FindObjS7-v0`

<p align="center">
    <img src="media/FindObjS5.png" width="250">
    <img src="media/FindObjS6.png" width="250">
    <img src="media/FindObjS7.png" width="250">
</p>

### FourObjs

- Environment: The agent is placed in the middle room. 4 different objects are placed in the adjacent rooms. Rooms have a size of 5 in `FourObjsS5`, 6 in `FourObjsS6` or 7 in `FourObjsS7`.
- Instruction: Pick up an object of a given type and location
- Evaluate: image understanding, memory
- Level id:
    - `BabyAI-FourObjsS5-v0`
    - `BabyAI-FourObjsS6-v0`
    - `BabyAI-FourObjsS7-v0`

<p align="center">
    <img src="media/FourObjsS5.png" width="250">
    <img src="media/FourObjsS6.png" width="250">
    <img src="media/FourObjsS7.png" width="250">
</p>

### HiddenKeyCorridor

- Environment: The agent is placed in the middle of the corridor. One of the rooms is locked and contains a ball. Another room contains a key for opening the previous one. The level is split into a curriculum starting with one row of 3x3 rooms, going up to 3 rows of 6x6 rooms.
- Instruction: Pick up an object of a given type
- Evaluate: image understanding, memory
- Level ids:
  - `BabyAI-KeyCorridorS3R1-v0`
  - `BabyAI-KeyCorridorS3R2-v0`
  - `BabyAI-KeyCorridorS3R3-v0`
  - `BabyAI-KeyCorridorS4R3-v0`
  - `BabyAI-KeyCorridorS5R3-v0`
  - `BabyAI-KeyCorridorS6R3-v0`

<p align="center">
    <img src="media/KeyCorridorS3R1.png" width="250">
    <img src="media/KeyCorridorS3R2.png" width="250">
    <img src="media/KeyCorridorS3R3.png" width="250">
    <img src="media/KeyCorridorS4R3.png" width="250">
    <img src="media/KeyCorridorS5R3.png" width="250">
    <img src="media/KeyCorridorS6R3.png" width="250">
</p>

### 1Room

- Environment: The agent is placed in a room with a ball. The level is split into a curriculum with rooms of size 8, 12, 16 or 20.
- Instruction: Pick up the ball
- Evaluate: image understanding, memory
- Level ids:
  - `BabyAI-1RoomS8-v0`
  - `BabyAI-1RoomS12-v0`
  - `BabyAI-1RoomS16-v0`
  - `BabyAI-1RoomS20-v0`

<p align="center">
    <img src="media/1RoomS8.png" width="250">
    <img src="media/1RoomS12.png" width="250">
    <img src="media/1RoomS16.png" width="250">
    <img src="media/1RoomS20.png" width="250">
</p><|MERGE_RESOLUTION|>--- conflicted
+++ resolved
@@ -24,32 +24,8 @@
 pip3 install --process-dependency-links --editable .
 ```
 
-<<<<<<< HEAD
-#### For this branch specifically
-
-After installing minigrid and baby-ai-game (necessary to access the levels), you need to install [pytorch-a2c-ppo](https://github.com/lcswillems/pytorch-a2c-ppo)
-
-```
-git clone https://github.com/lcswillems/pytorch-a2c-ppo.git
-cd pytorch-a2c-ppo
-pip3 install -e torch_rl
-cd ..
-```
-
-To train an RL agent, you can do:
-```
-cd baby-ai-game
-cd rl
-python -m scripts.train_rl --env BabyAI-OpenDoorColor-v0 --algo ppo
-```
-More options available in [`train.py`](rl/scripts/train.py)
-
-By default, models and logs are stored in the `storage` folder. You can define a different folder in the environment variable `torch_rl_storage_dir`.
-
-### For conda users
-=======
+
 ### Installation using Conda (Alternative Method)
->>>>>>> 7c5f00ed
 
 If you are using conda, you can create a `babyai` environment with all the dependencies by running:
 
